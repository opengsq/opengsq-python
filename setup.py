--- conflicted
+++ resolved
@@ -29,17 +29,10 @@
     long_description=long_description,
     long_description_content_type="text/markdown",
     install_requires=install_requires,
-<<<<<<< HEAD
-    entry_points={'console_scripts': ['opengsq=opengsq.cli:main']},
-    packages=find_packages(exclude=['tests', 'tests.*']),
-    python_requires='>=3.9',
-    url='https://github.com/opengsq/opengsq-python',
-=======
     entry_points={"console_scripts": ["opengsq=opengsq.cli:main"]},
     packages=find_packages(exclude=["tests", "tests.*"]),
-    python_requires=">=3.7",
+    python_requires=">=3.9",
     url="https://github.com/opengsq/opengsq-python",
->>>>>>> 6eb8c787
     project_urls={
         "Bug Tracker": "https://github.com/opengsq/opengsq-python/issues",
         "Source Code": "https://github.com/opengsq/opengsq-python",
